//! Early decompilation passes.
//!
//! These passes are generally responsible for decompiling instruction arguments.

use std::collections::{BTreeMap, BTreeSet};

use super::{Raiser, RaiseInstr, RaiseIntrinsicKind};
use crate::raw;
use crate::ast::{self};
use crate::pos::Sp;
use crate::ident::{Ident, ResIdent};
use crate::diagnostic::{Emitter};
use crate::error::{ErrorReported, GatherErrorIteratorExt};
use crate::llir::{RawInstr, LanguageHooks, SimpleArg};
use crate::llir::intrinsic::{IntrinsicInstrAbiParts, abi_parts};
use crate::resolve::{RegId, IdMap};
use crate::context::{self, Defs, CompilerContext};
use crate::context::defs::{ConstNames, TypeColor, auto_enum_names};
use crate::game::LanguageKey;
use crate::llir::{ArgEncoding, StringArgSize, InstrAbi, RegisterEncodingStyle};
use crate::value::{ScalarValue};
use crate::io::{DEFAULT_ENCODING, Encoded};
use crate::llir::raise::{CannotRaiseIntrinsic, RaisedIntrinsicParts, RaisedIntrinsicPseudos};
use crate::passes::semantics::time_and_difficulty::DEFAULT_DIFFICULTY_MASK_BYTE;

/// Intermediate form of an instruction only used during decompilation.
///
/// In this format:
///
/// * Using each instruction's ABI, the argument blob and register mask have been decoded
///   into core language primitive types.
///
/// This is useful for an early pass at generating offset labels.
#[derive(Debug)]
struct EarlyRaiseInstr {
    offset: raw::BytePos,
    time: raw::Time,
    opcode: raw::Opcode,
    args: EarlyRaiseArgs,
    difficulty_mask: raw::DifficultyMask,
    /// Timeline arg0, only if it should be raised to `@arg0`. (if it should be raised as a standard
    /// argument, it will be in `args`)
    pseudo_arg0: Option<raw::ExtraArg>,
    pseudo_pop: raw::StackPop,
    pseudo_arg_count: raw::ArgCount,
}

#[derive(Debug)]
enum EarlyRaiseArgs {
    /// The ABI of the instruction was known, so we parsed the argument bytes into arguments.
    Decoded(Vec<SimpleArg>),
    /// The ABI was not known, so we will be emitting pseudo-args like `@blob=`.
    Unknown(UnknownArgsData),
}

pub(in crate::llir::raise) fn early_raise_instrs(
    raiser: &mut super::Raiser,
    emitter: &impl Emitter,
    raw_script: &[RawInstr],
    ctx: &CompilerContext,
) -> Result<Vec<RaiseInstr>, ErrorReported> {
    let hooks = raiser.hooks;
    let ref instr_offsets = gather_instr_offsets(raw_script, hooks);

    // Parse blobs into args
    let instrs: Vec<EarlyRaiseInstr> = {
        raw_script.iter().zip(instr_offsets)
            .enumerate()
            .map(|(index, (raw_instr, &offset))| {
                let ref emitter = add_instr_context(emitter, index, raw_instr.opcode, offset);
                raiser.decode_args(emitter, raw_instr, offset, &ctx.defs)
            })
            .collect::<Result<_, _>>()?
    };

    let ref jump_data = gather_jump_time_args(&instrs, &ctx.defs, hooks)?;
    let offset_labels = generate_offset_labels(emitter, &instrs, instr_offsets, jump_data)?;

    let &end_offset = instr_offsets.last().expect("n + 1 offsets so there's always at least one");

    early_raise_intrinsics(raiser, emitter, &offset_labels, instrs, end_offset, ctx)
}

#[derive(Debug, Clone)]
struct  UnknownArgsData {
    blob: Vec<u8>,
    param_mask: raw::ParamMask,
}

fn early_raise_intrinsics(
    raiser: &mut super::Raiser,
    emitter: &impl Emitter,
    offset_labels: &OffsetLabels,
    instrs: Vec<EarlyRaiseInstr>,
    end_offset: raw::BytePos,
    ctx: &CompilerContext,
) -> Result<Vec<RaiseInstr>, ErrorReported> {
    let atom_raiser = AtomRaiser {
        language: raiser.hooks.language(),
        const_names: &raiser.const_names,
        hooks: raiser.hooks,
        offset_labels,
        ctx,
    };

    let mut out = instrs.iter().enumerate().map(|(instr_index, instr)| {
        let ref emitter = add_instr_context(emitter, instr_index, instr.opcode, instr.offset);
        let make_instr = |kind, parts| RaiseInstr {
            fallback_expansion: None,
            labels: Vec::from_iter(offset_labels.get(&instr.offset).cloned()),
            time: instr.time,
            difficulty_mask: instr.difficulty_mask,
            kind, parts,
        };

        // blob?
        let raw_args = match &instr.args {
            &EarlyRaiseArgs::Decoded(ref args) => args,
            &EarlyRaiseArgs::Unknown(UnknownArgsData { param_mask, ref blob }) => return Ok(make_instr(
                RaiseIntrinsicKind::Blob,
                RaisedIntrinsicParts {
                    opcode: Some(instr.opcode),
                    pseudo_blob: Some(blob.clone()),
                    pseudos: Some(RaisedIntrinsicPseudos {
                        arg0: instr.pseudo_arg0.map(|x| (x as i32).into()),
                        param_mask: (param_mask != 0).then(|| raise_mask(param_mask)),
                        // FIXME: would rather have these display based on whether the language supports them.
                        pop: (instr.pseudo_pop != 0).then(|| raise_pop(instr.pseudo_pop)),
                        arg_count: (instr.pseudo_arg_count != 0).then(|| raise_nargs(instr.pseudo_arg_count)),
                    }),
                    ..Default::default()
                })),
        };

        // basic instruction call syntax
        // (create now so it can be a fallback for intrinsics)
        let ins_instr = make_instr(
            RaiseIntrinsicKind::Instruction,
            atom_raiser.raise_raw_ins_args(emitter, instr, raw_args)?,
        );

        // intrinsic?
        let abi = atom_raiser.expect_abi(instr.opcode);
        if let Some((intrinsic, abi_info)) = raiser.intrinsic_instrs.get_intrinsic_and_props(instr.opcode) {
            match atom_raiser.raise_intrinsic_parts(instr, raw_args, abi, abi_info) {
                Ok(parts) => {
                    let mut intrinsic_instr = make_instr(RaiseIntrinsicKind::Standard(intrinsic), parts);

                    // FIXME: this is for things like EoSD split jumps and PCB calls that are not single-instruction
                    //        intrinsics and have no syntax they can be raised into.  They require an ins_ fallback
                    //        in case we are unable to merge them together into their larger, full intrinsics.
                    intrinsic_instr.fallback_expansion = Some(vec![ins_instr]);
                    return Ok(intrinsic_instr);
                },
                Err(CannotRaiseIntrinsic) => {},  // fall through
            }
        };

        // not intrinsic
        Ok(ins_instr)
    }).collect_with_recovery::<Vec<_>>()?;

    let end_time = {
        offset_labels.get(&end_offset)
            .map(|label| label.time_label)
            .or_else(|| instrs.last().map(|instr| instr.time))
            .unwrap_or(0)  // beginning of script time
    };

    out.push(RaiseInstr {
        fallback_expansion: None,
        labels: Vec::from_iter(offset_labels.get(&end_offset).cloned()),
        time: end_time,
        difficulty_mask: DEFAULT_DIFFICULTY_MASK_BYTE,
        kind: RaiseIntrinsicKind::End,
        parts: Default::default(),
    });
    Ok(out)
}

fn raise_mask(value: raw::ParamMask) -> ast::Expr {
    ast::Expr::LitInt {
        value: value.into(),
        radix: ast::IntRadix::Bin,
    }
}

fn raise_nargs(value: raw::ArgCount) -> ast::Expr {
    i32::from(value).into()
}

fn raise_pop(value: raw::StackPop) -> ast::Expr {
    ast::Expr::LitInt {
        value: value.into(),
        radix: ast::IntRadix::Hex,
    }
}

// =============================================================================
// Blob-decoding pass.  (RawInstr -> EarlyInstr)

impl Raiser<'_> {
    fn decode_args(&mut self, emitter: &impl Emitter, instr: &RawInstr, instr_offset: raw::BytePos, defs: &Defs) -> Result<EarlyRaiseInstr, ErrorReported> {
        if self.options.arguments {
            if let Some((abi, _)) = defs.ins_abi(self.hooks.language(), instr.opcode) {
                return decode_args_with_abi(emitter, self.hooks, instr, instr_offset, abi);
            } else {
                self.opcodes_without_abis.insert(instr.opcode);
            }
        }

        // Fall back to decompiling as a blob.
        Ok(EarlyRaiseInstr {
            offset: instr_offset,
            time: instr.time,
            opcode: instr.opcode,
            difficulty_mask: instr.difficulty,
            pseudo_arg0: instr.extra_arg,
            pseudo_arg_count: instr.arg_count,
            pseudo_pop: instr.pop,
            args: EarlyRaiseArgs::Unknown(UnknownArgsData {
                param_mask: instr.param_mask,
                blob: instr.args_blob.to_vec(),
            }),
        })
    }
}

fn decode_args_with_abi(
    emitter: &impl Emitter,
    hooks: &dyn LanguageHooks,
    instr: &RawInstr,
    instr_offset: raw::BytePos,
    siggy: &InstrAbi,
) -> Result<EarlyRaiseInstr, ErrorReported> {
    use crate::io::BinRead;

    let mut param_mask = instr.param_mask;
    let mut blob_reader = std::io::Cursor::new(&instr.args_blob);
    let mut args = vec![];
    let mut pseudo_arg0 = instr.extra_arg;
    let mut remaining_len = instr.args_blob.len();

    fn decrease_len(emitter: &impl Emitter, remaining_len: &mut usize, amount: usize) -> Result<(), ErrorReported> {
        if *remaining_len < amount {
            return Err(emitter.emit(error!("not enough bytes in instruction")));
        }
        *remaining_len -= amount;
        Ok(())
    }

    let reg_style = hooks.register_style();
    for (arg_index, enc) in siggy.arg_encodings().enumerate() {
        // Padding produces values for the sake of verifying the bytes are 0. TODO: Implement!
        // They're filtered out later on after dealing with @arg0 in the argument-raising pass.
        if let ArgEncoding::Padding { size } = enc {
            decrease_len(emitter, &mut remaining_len, *size as usize)?;
            let raw_value = match size {
                1 => args_blob.read_u8().expect("already checked len") as i32,
                4 => args_blob.read_u32().expect("already checked len") as i32,
                _ => unreachable!(),
            };
            args.push(SimpleArg { value: ScalarValue::Int(raw_value), is_reg: false } );
            continue;
        }
        let ref emitter = add_argument_context(emitter, arg_index);

        // TODO: Add a way to fallback to @mask for
        // "bad" mask bits to allow roundtripping
        let can_be_param = if enc.contributes_to_param_mask() {
            let value = !enc.is_always_immediate() && param_mask & 1 == 1;
            param_mask >>= 1;
            value
        } else {
            false
        };

        let value = match *enc {
            | ArgEncoding::Padding { .. }
            => unreachable!(),

            | ArgEncoding::Integer { arg0: true, .. }
            => {
                // a check that non-timeline languages don't have timeline args in their signature
                // is done earlier so we can unwrap this
                let extra_arg = pseudo_arg0.take().expect("timeline arg in sig for non-timeline language");
                ScalarValue::Int(extra_arg as _)
            },

            | ArgEncoding::JumpOffset
            | ArgEncoding::JumpTime
            | ArgEncoding::Integer { arg0: false, size: 4, format: ast::IntFormat { unsigned: false, radix: _ }, .. }
            => {
                decrease_len(emitter, &mut remaining_len, 4)?;
<<<<<<< HEAD
                ScalarValue::Int(args_blob.read_i32().expect("already checked len"))
=======
                ScalarValue::Int(blob_reader.read_u32().expect("already checked len") as i32)
>>>>>>> b1eae578
            },

            | ArgEncoding::Integer { arg0: false, size: 2, format: ast::IntFormat { unsigned: false, radix: _ }, .. }
            => {
                decrease_len(emitter, &mut remaining_len, 2)?;
                ScalarValue::Int(blob_reader.read_i16().expect("already checked len") as i32)
            },

            | ArgEncoding::Integer { arg0: false, size: 1, format: ast::IntFormat { unsigned: false, radix: _ }, .. }
            => {
                decrease_len(emitter, &mut remaining_len, 1)?;
                ScalarValue::Int(args_blob.read_i8().expect("already checked len") as i32)
            },

            | ArgEncoding::Integer { arg0: false, size: 4, format: ast::IntFormat { unsigned: true, radix: _ }, .. }
            => {
                decrease_len(emitter, &mut remaining_len, 4)?;
                ScalarValue::Int(args_blob.read_u32().expect("already checked len") as i32)
            },

            | ArgEncoding::Integer { arg0: false, size: 2, format: ast::IntFormat { unsigned: true, radix: _ }, .. }
            => {
                decrease_len(emitter, &mut remaining_len, 2)?;
                ScalarValue::Int(args_blob.read_u16().expect("already checked len") as i32)
            },

            | ArgEncoding::Integer { arg0: false, size: 1, format: ast::IntFormat { unsigned: true, radix: _ }, .. }
            => {
                decrease_len(emitter, &mut remaining_len, 1)?;
                ScalarValue::Int(args_blob.read_u8().expect("already checked len") as i32)
            },

            | ArgEncoding::Integer { size, .. }
            => panic!("unexpected integer size: {size}"),

            | ArgEncoding::Float { .. }
            => {
                decrease_len(emitter, &mut remaining_len, 4)?;
                ScalarValue::Float(f32::from_bits(blob_reader.read_u32().expect("already checked len")))
            },

            | ArgEncoding::String { size: size_spec, mask, furibug }
            => {
                let read_len = match size_spec {
                    StringArgSize::ToBlobEnd { .. } => remaining_len,  // read to end
                    StringArgSize::Pascal { .. } => {
                        decrease_len(emitter, &mut remaining_len, 4)?;
                        blob_reader.read_u32().expect("already checked len") as usize
                    },
                    StringArgSize::Fixed { len, nulless: _ } => len,
                };
                decrease_len(emitter, &mut remaining_len, read_len)?;

                let mut encoded = Encoded(blob_reader.read_byte_vec(read_len).expect("already checked len"));
                encoded.apply_xor_mask(mask);

                if let StringArgSize::Fixed { nulless: true, .. } = size_spec {
                    // suppress the warning about missing nulls by adding one now if missing
                    if !encoded.0.contains(&b'\0') {
                        encoded.0.push(b'\0');
                    }
                };

                let warn_on_trimmed_data = !furibug;  // furibug DOES leave garbage after the null
                encoded.trim_first_nul(emitter, warn_on_trimmed_data);

                let string = encoded.decode(DEFAULT_ENCODING).map_err(|e| emitter.emit(e))?;
                ScalarValue::String(string)
            },
        };

        let is_reg = match reg_style {
            RegisterEncodingStyle::ByParamMask => can_be_param,
            RegisterEncodingStyle::EosdEcl { does_value_look_like_a_register } => {
                can_be_param && does_value_look_like_a_register(&value)
            },
        };

        args.push(SimpleArg { value, is_reg });
    }

    if blob_reader.position() != blob_reader.get_ref().len() as u64 {
        emitter.emit(warning!(
            // this could mean the signature is incomplete
            "unexpected leftover bytes in ins_{}! (read {} bytes out of {}!)",
            instr.opcode, blob_reader.position(), blob_reader.get_ref().len(),
        )).ignore();
    }

    // check that we did enough right-shifts to use every bit
    if param_mask != 0 && matches!(reg_style, RegisterEncodingStyle::ByParamMask) {
        emitter.emit(warning!(
            "unused mask bits in ins_{}! (arg {} is a register, but there are only {} args!)",
            instr.opcode, param_mask.trailing_zeros() + args.len() as u32 + 1, args.len(),
        )).ignore();
    }
    Ok(EarlyRaiseInstr {
        offset: instr_offset,
        time: instr.time,
        opcode: instr.opcode,
        difficulty_mask: instr.difficulty,
        pseudo_arg0,
        pseudo_pop: instr.pop,
        pseudo_arg_count: instr.arg_count,
        args: EarlyRaiseArgs::Decoded(args),
    })
}


// =============================================================================
// Various early passes related to offset labels.

#[derive(Debug, Clone, PartialEq)]
pub struct Label {
    pub time_label: raw::Time,
    pub label: Ident
}

struct JumpData {
    /// For each offset that has at least one jump to it, all of the time arguments for those jumps.
    all_offset_args: BTreeMap<raw::BytePos, BTreeSet<Option<raw::Time>>>,
}

fn gather_instr_offsets(
    script: &[RawInstr],
    hooks: &dyn LanguageHooks,
) -> Vec<u64> {
    let mut out = vec![0];
    let mut offset = 0;

    let instr_format = hooks.instr_format();
    for instr in script {
        offset += instr_format.instr_size(instr) as u64;
        out.push(offset);
    }
    out
}

fn gather_jump_time_args(
    script: &[EarlyRaiseInstr],
    defs: &context::Defs,
    hooks: &dyn LanguageHooks,
) -> Result<JumpData, ErrorReported> {
    let mut all_offset_args = BTreeMap::<u64, BTreeSet<Option<i32>>>::new();

    for instr in script {
        if let Some((jump_offset, jump_time)) = extract_jump_args_by_signature(hooks, instr, defs) {
            all_offset_args.entry(jump_offset).or_default().insert(jump_time);
        }
    }

    Ok(JumpData { all_offset_args })
}

/// Maps offsets to their labels.
type OffsetLabels = BTreeMap<raw::BytePos, Label>;

fn generate_offset_labels(
    emitter: &impl Emitter,
    script: &[EarlyRaiseInstr],
    instr_offsets: &[raw::BytePos],
    jump_data: &JumpData,
) -> Result<OffsetLabels, ErrorReported> {
    let mut offset_labels = BTreeMap::new();
    for (&offset, time_args) in &jump_data.all_offset_args {
        let dest_index = {
            instr_offsets.binary_search(&offset)
                .map_err(|_| emitter.emit(error!("an instruction has a bad jump offset!")))?
        };
        // Find out the time range between this instruction and the previous one
        // (the or_else triggers when dest_index == script.len() (label after last instruction))
        let dest_time = script.get(dest_index).unwrap_or_else(|| script.last().unwrap()).time;
        let next = (instr_offsets[dest_index], dest_time);
        let prev = match dest_index {
            0 => (0, 0), // scripts implicitly start at time 0.  (test 'time_loop_at_beginning_of_script')
            i => (instr_offsets[i - 1], script[i - 1].time),
        };
        offset_labels.insert(offset, generate_label_at_offset(prev, next, time_args));
    }
    Ok(offset_labels)
}

/// Given all of the different time args used when jumping to `next_offset`,
/// determine what to call the label at this offset (and what time label to give it).
fn generate_label_at_offset(
    (prev_offset, prev_time): (raw::BytePos, raw::Time),
    (next_offset, next_time): (raw::BytePos, raw::Time),
    time_args: &BTreeSet<Option<raw::Time>>,
) -> Label {
    let time_args = time_args.iter().map(|&x| x.unwrap_or(next_time)).collect::<BTreeSet<_>>();

    // If the only time used with this label is the time of the previous instruction
    // (which is less than this instruction), put the label before the relative time increase.
    if prev_time < next_time && time_args.len() == 1 && time_args.iter().next().unwrap() == &prev_time {
        return Label { label: ident!("label_{prev_offset}r"), time_label: prev_time };
    }
    Label { label: ident!("label_{next_offset}"), time_label: next_time }
}

#[test]
fn test_generate_label_at_offset() {
    let check = generate_label_at_offset;
    let set = |times: &[Option<i32>]| times.iter().copied().collect();
    let label = |str: &str, time_label: i32| Label { label: Ident::new_user(str).unwrap(), time_label };

    assert_eq!(check((0, 0), (0, 10), &set(&[Some(10)])), (label("label_0", 10)));
    assert_eq!(check((100, 10), (116, 20), &set(&[Some(20)])), (label("label_116", 20)));
    assert_eq!(check((100, 10), (116, 20), &set(&[None])), (label("label_116", 20)));
    // make sure label doesn't get 'r' label if two instructions have equal times
    assert_eq!(check((100, 10), (116, 10), &set(&[Some(10)])), (label("label_116", 10)));
    // time label decrease means no 'r' label
    assert_eq!(check((100, 20), (116, 10), &set(&[Some(20)])), (label("label_116", 10)));
    // multiple different time args means no 'r' label
    assert_eq!(check((100, 10), (116, 20), &set(&[Some(10), Some(20)])), (label("label_116", 20)));
    assert_eq!(check((100, 10), (116, 20), &set(&[Some(10), Some(16)])), (label("label_116", 20)));

    // the case where an r label is created
    assert_eq!(check((100, 10), (116, 20), &set(&[Some(10)])), (label("label_100r", 10)));
}

fn extract_jump_args_by_signature(
    hooks: &dyn LanguageHooks,
    instr: &EarlyRaiseInstr,
    defs: &context::Defs,
) -> Option<(raw::BytePos, Option<raw::Time>)> {
    let mut jump_offset = None;
    let mut jump_time = None;

    let args = match &instr.args {
        EarlyRaiseArgs::Decoded(args) => args,
        EarlyRaiseArgs::Unknown(_) => return None,
    };

    let (abi, _) = defs.ins_abi(hooks.language(), instr.opcode).expect("decoded, so abi is known");
    for (arg, encoding) in zip!(args, abi.arg_encodings()) {
        match encoding {
            ArgEncoding::JumpOffset
            => jump_offset = Some(hooks.decode_label(instr.offset, arg.expect_immediate_int() as u32)),
            ArgEncoding::JumpTime
            => jump_time = Some(arg.expect_immediate_int()),
            _ => {},
        }
    }

    jump_offset.map(|offset| (offset, jump_time))
}

// =============================================================================
// Argument-raising pass.  (EarlyInstr -> RaiseInstr)

struct AtomRaiser<'a, 'ctx> {
    language: LanguageKey,
    const_names: &'a ConstNames,
    offset_labels: &'a OffsetLabels,
    hooks: &'a dyn LanguageHooks,
    ctx: &'a CompilerContext<'ctx>,
}

/// Indicates that a jump offset did not point to an instruction.
#[derive(Debug, Clone, Copy)]
struct IllegalOffset;

impl AtomRaiser<'_, '_> {
    /// Raise an instr to raw `ins_` syntax.
    fn raise_raw_ins_args(
        &self,
        emitter: &impl Emitter,
        instr: &EarlyRaiseInstr,
        args: &[SimpleArg],  // args decoded from the blob
    ) -> Result<RaisedIntrinsicParts, ErrorReported> {
        let abi = self.expect_abi(instr.opcode);
        let encodings = abi.arg_encodings().collect::<Vec<_>>();

        if args.len() != encodings.len() {
            return Err(emitter.emit(error!(
                "provided arg count ({}) does not match mapfile ({})", args.len(), encodings.len(),
            )));
        }

        // in case this is a jump that didn't decompile to an intrinsic, scan ahead for an offset arg
        // so we can use this info when decompiling the time arg.
        let dest_label = {
            encodings.iter().zip(args)
                .find(|(&enc, _)| enc == &ArgEncoding::JumpOffset)
                .map(|(_, offset_arg)| {
                    let dest_offset = self.hooks.decode_label(instr.offset, offset_arg.expect_int() as u32);
                    self.offset_labels.get(&dest_offset)
                        .ok_or(IllegalOffset)  // if it was a valid offset, it would have a label
                })
        };

        let mut raised_args = encodings.iter().zip(args).enumerate().map(|(i, (&enc, arg))| {
            let ref emitter = add_argument_context(emitter, i);
            Ok(self.raise_arg(emitter, &arg, enc, dest_label)?)
        }).collect::<Result<Vec<_>, ErrorReported>>()?;

        // Show an explicit @arg0 if necessary
        let pseudo_arg0 = match instr.pseudo_arg0 {
            None | Some(0) => None,
            Some(arg0) => {
                let enc = ArgEncoding::Integer { size: 2, ty_color: None, arg0: true, immediate: true, format: ast::IntFormat { unsigned: false, radix: ast::IntRadix::Dec } };
                let expr = self.raise_arg(emitter, &SimpleArg::from(arg0 as i32), &enc, dest_label)?;
                Some(expr)
            }
        };

        // drop padding args
        //
        // IMPORTANT: this is looking at the original arg list because the new lengths may differ due to arg0.
        let mut arg_iter = abi.arg_encodings();
        raised_args.retain(|_| !matches!(arg_iter.next().unwrap(), ArgEncoding::Padding { .. }));

        Ok(RaisedIntrinsicParts {
            opcode: Some(instr.opcode),
            plain_args: raised_args,
            pseudos: Some(RaisedIntrinsicPseudos {
                arg0: pseudo_arg0,
                // FIXME: these should display based on whether they match the values that would be computed for the instruction
                param_mask: None,
                pop: (instr.pseudo_pop != 0).then(|| raise_pop(instr.pseudo_pop)),
                arg_count: (instr.pseudo_arg_count != 0).then(|| raise_nargs(instr.pseudo_arg_count)),
            }),
            ..Default::default()
        })
    }

    fn raise_intrinsic_parts(
        &self,
        instr: &EarlyRaiseInstr,
        args: &[SimpleArg],
        abi: &InstrAbi,
        abi_parts: &IntrinsicInstrAbiParts,
    ) -> Result<RaisedIntrinsicParts, CannotRaiseIntrinsic> {
        // Any failure in this function must go to the fallback logic for decompiling to raw syntax,
        // so we'll suppress warnings and errors this time around
        let emitter = &crate::diagnostic::DummyEmitter;

        let encodings = abi.arg_encodings().collect::<Vec<_>>();
        let IntrinsicInstrAbiParts {
            num_instr_args: _, outputs: ref outputs_info,
            jump: ref jump_info, plain_args: ref plain_args_info, sub_id: ref sub_id_info,
        } = abi_parts;

        let mut jump = None;
        if let &Some((index, order)) = jump_info {
            let (offset_arg, time_arg) = match order {
                abi_parts::JumpArgOrder::TimeLoc => (&args[index + 1], Some(&args[index])),
                abi_parts::JumpArgOrder::LocTime => (&args[index], Some(&args[index + 1])),
                abi_parts::JumpArgOrder::Loc => (&args[index], None),
            };

            let label_offset = self.hooks.decode_label(instr.offset, offset_arg.expect_immediate_int() as u32);
            let label = &self.offset_labels[&label_offset];
            jump = Some(ast::StmtGoto {
                destination: sp!(label.label.clone()),
                time: match time_arg {
                    Some(arg) => Some(sp!(arg.expect_immediate_int())).filter(|&t| t != label.time_label),
                    None => None,
                },
            });
        }

        let mut sub_id = None;
        if let &Some(index) = sub_id_info {
            let sub_index = args[index].expect_immediate_int() as _;
            // FIXME: This is a bit questionable. We're looking up an enum name (conceptually in the
            //        value namespace) to get an ident for a callable function (conceptually in the
            //        function namespace).  It feels like there is potential for future bugs here...
            let lookup_table = &self.const_names.enums[&auto_enum_names::ecl_sub()];
            let name = lookup_table.get(&sub_index).ok_or(CannotRaiseIntrinsic)?;
            sub_id = Some(name.value.clone());
        }

        let mut outputs = vec![];
        for &(index, mode) in outputs_info {
            let var = self.raise_arg_to_reg(emitter, &args[index], &encodings[index], mode)
                .map_err(|ErrorReported| CannotRaiseIntrinsic)?;

            outputs.push(var);
        }

        let mut plain_args = vec![];
        for &index in plain_args_info {
            let dest_label = None;  // offset and time are not plain args so this is irrelevant
            let expr = self.raise_arg(emitter, &args[index], &encodings[index], dest_label)
                .map_err(|ErrorReported| CannotRaiseIntrinsic)?;

            plain_args.push(expr);
        }
        Ok(RaisedIntrinsicParts {
            jump, sub_id, outputs, plain_args,
            ..Default::default()
        })
    }

    /// General argument-raising routine that supports registers and uses the encoding in the ABI
    /// to possibly guide how to express the output. This is what is used for e.g. args in `ins_` syntax.
    fn raise_arg(
        &self,
        emitter: &impl Emitter,
        raw: &SimpleArg,
        enc: &ArgEncoding,
        dest_label: Option<Result<&Label, IllegalOffset>>,
    ) -> Result<ast::Expr, ErrorReported> {
        if raw.is_reg {
            Ok(ast::Expr::Var(sp!(self.raise_arg_to_reg(emitter, raw, enc, abi_parts::OutputArgMode::Natural)?)))
        } else {
            self.raise_arg_to_literal(emitter, raw, enc, dest_label)
        }
    }

    /// Raise an immediate arg, using the encoding to guide the formatting of the output.
    fn raise_arg_to_literal(
        &self,
        emitter: &impl Emitter,
        raw: &SimpleArg,
        enc: &ArgEncoding,
        dest_label: Option<Result<&Label, IllegalOffset>>,
    ) -> Result<ast::Expr, ErrorReported> {
        ensure!(emitter, !raw.is_reg, "expected an immediate, got a register");

        match enc {
            | ArgEncoding::Integer { ty_color: None, format, .. }
            => Ok(ast::Expr::LitInt { value: raw.expect_int(), format: *format }),

            | ArgEncoding::Padding { .. }
            => Ok(ast::Expr::from(raw.expect_int())),

            | ArgEncoding::Integer { ty_color: Some(ty_color), format, .. }
            => {
                let lookup_table = match ty_color {
                    TypeColor::Enum(ident) => &self.const_names.enums[ident],
                };
                Ok(raise_to_possibly_named_constant(
                    &lookup_table,
                    raw.expect_int(),
                    ty_color,
                    *format,
                ))
            }

            | ArgEncoding::Float { .. }
            => Ok(ast::Expr::from(raw.expect_float())),

            | ArgEncoding::String { .. }
            => Ok(ast::Expr::from(raw.expect_string().clone())),

            | ArgEncoding::JumpTime
            => match dest_label {
                | Some(Ok(Label { time_label, label })) if *time_label == raw.expect_int()
                => Ok(ast::Expr::LabelProperty { label: sp!(label.clone()), keyword: sp!(token![timeof]) }),

                _ => Ok(ast::Expr::from(raw.expect_int())),
            },

            | ArgEncoding::JumpOffset
            => match dest_label.unwrap() {
                | Ok(Label { label, .. })
                => Ok(ast::Expr::LabelProperty { label: sp!(label.clone()), keyword: sp!(token![offsetof]) }),

                | Err(IllegalOffset) => {
                    emitter.emit(warning!("invalid offset in a jump instruction")).ignore();
                    Ok(ast::Expr::LitInt { value: raw.expect_int(), format: ast::IntFormat { unsigned: false, radix: ast::IntRadix::Hex } })
                },
            },
        }
    }

    fn raise_arg_to_reg(
        &self,
        emitter: &impl Emitter,
        raw: &SimpleArg,
        encoding: &ArgEncoding,
        // ty: ScalarType,
        // FIXME: feels out of place.  But basically, the only place where the type of the raised
        //        variable can have a different type from its storage is in some intrinsics, yet the logic
        //        for dealing with these is otherwise the same as regs in non-intrinsics.
        storage_mode: abi_parts::OutputArgMode,
    ) -> Result<ast::Var, ErrorReported> {
        ensure!(emitter, raw.is_reg, "expected a variable, got an immediate");

        let storage_ty_sigil = encoding.expr_type().sigil().ok_or_else(|| {
            emitter.emit(error!("unexpected register bit on {} value", encoding.expr_type().descr()))
        })?;
        let ast_ty_sigil = match storage_mode {
            abi_parts::OutputArgMode::FloatAsInt => ast::VarSigil::Float,
            abi_parts::OutputArgMode::Natural => storage_ty_sigil,
        };
        let reg = match storage_ty_sigil {
            ast::VarSigil::Int => RegId(raw.expect_int()),
            ast::VarSigil::Float => {
                let float_reg = raw.expect_float();
                if float_reg != f32::round(float_reg) {
                    return Err(emitter.emit(error!("non-integer float variable %REG[{}] in binary file!", float_reg)));
                }
                RegId(float_reg as i32)
            },
        };
        let name = ast::VarName::Reg { reg, language: Some(self.language) };
        Ok(ast::Var { ty_sigil: Some(ast_ty_sigil), name })
    }

    fn expect_abi(&self, opcode: raw::Opcode) -> &InstrAbi {
        // if we have RaiseInstr then we already used the signature earlier to decode the arg bytes
        self.ctx.defs.ins_abi(self.hooks.language(), opcode).unwrap_or_else(|| {
            unreachable!("(BUG!) signature not known for opcode {}, but this should have been caught earlier!", opcode)
        }).0
    }
}

fn raise_to_possibly_named_constant(names: &IdMap<i32, Sp<Ident>>, id: i32, ty_color: &TypeColor, format: ast::IntFormat) -> ast::Expr {
    match names.get(&id) {
        Some(ident) => {
            match ty_color {
                TypeColor::Enum(_) => {
                    let const_ident = ResIdent::new_null(ident.value.clone());
                    let name = ast::VarName::new_non_reg(const_ident);
                    let var = ast::Var { ty_sigil: None, name };
                    ast::Expr::Var(sp!(var))
                },
            }
        },
        None => ast::Expr::LitInt { value: id, format: format },
    }
}

// =============================================================================

fn add_instr_context(emitter: &impl Emitter, instr_index: usize, opcode: raw::Opcode, offset: raw::BytePos) -> impl Emitter + '_ {
    emitter.get_chained_with(move |f| write!(
        f, "instr {} (opcode {}, offset {:#X})",
        instr_index, opcode, offset,
    ))
}

fn add_argument_context(emitter: &impl Emitter, arg_index: usize) -> impl Emitter + '_{
    emitter.get_chained_with(move |f| write!(f, "argument {}", arg_index + 1))
}<|MERGE_RESOLUTION|>--- conflicted
+++ resolved
@@ -292,11 +292,7 @@
             | ArgEncoding::Integer { arg0: false, size: 4, format: ast::IntFormat { unsigned: false, radix: _ }, .. }
             => {
                 decrease_len(emitter, &mut remaining_len, 4)?;
-<<<<<<< HEAD
                 ScalarValue::Int(args_blob.read_i32().expect("already checked len"))
-=======
-                ScalarValue::Int(blob_reader.read_u32().expect("already checked len") as i32)
->>>>>>> b1eae578
             },
 
             | ArgEncoding::Integer { arg0: false, size: 2, format: ast::IntFormat { unsigned: false, radix: _ }, .. }
