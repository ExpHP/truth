use std::fmt;

use crate::raw;
use crate::resolve::{DefId, LoopId, NodeId, RegId};
use crate::ident::{Ident, ResIdent};
use crate::pos::{Sp, Span};
use crate::game::LanguageKey;
use crate::value;
use crate::diff_switch_utils as ds_util;

pub use meta::Meta;
pub mod meta;

pub mod pseudo;

// =============================================================================

/// Type used in the AST for the span of a single token with no useful data.
///
/// This can be used for things like keywords.  We use [`Sp`]`<()>` instead of [`Span`]
/// because the latter would have an impact on equality tests.
pub type TokenSpan = Sp<()>;

/// Represents a complete script file.
#[derive(Debug, Clone, PartialEq)]
pub struct ScriptFile {
    pub mapfiles: Vec<Sp<LitString>>,
    pub image_sources: Vec<Sp<LitString>>,
    pub items: Vec<Sp<Item>>,
}

#[derive(Debug, Clone, PartialEq)]
pub enum Item {
    Func(ItemFunc),
    Script {
        keyword: TokenSpan,
        number: Option<Sp<raw::LangInt>>,
        ident: Sp<Ident>,  // not `ResIdent` because it doesn't define something in all languages
        code: Block,
    },
    Meta {
        keyword: Sp<MetaKeyword>,
        fields: Sp<meta::Fields>,
    },
    ConstVar {
        ty_keyword: Sp<TypeKeyword>,
        vars: Vec<Sp<(Sp<Var>, Sp<Expr>)>>,
    },
}

#[derive(Debug, Clone, PartialEq)]
pub struct ItemFunc {
    pub qualifier: Option<Sp<FuncQualifier>>,
    pub ty_keyword: Sp<TypeKeyword>,
    pub ident: Sp<ResIdent>,
    pub params: Vec<Sp<FuncParam>>,
    /// `Some` for definitions, `None` for declarations.
    pub code: Option<Block>,
}

#[derive(Debug, Clone, PartialEq)]
pub struct FuncParam {
    pub qualifier: Option<Sp<ParamQualifier>>,
    pub ty_keyword: Sp<TypeKeyword>,
    pub ident: Option<Sp<ResIdent>>,
}

string_enum! {
    // 'const' parameters will exist *some day*, this is here now to reduce churn.
    #[derive(Debug, Copy, Clone, PartialEq, Eq, PartialOrd, Ord, Hash)]
    pub enum ParamQualifier {}
}

impl Item {
    pub fn descr(&self) -> &'static str { match self {
        Item::Func(ItemFunc { qualifier: Some(sp_pat![token![const]]), .. }) => "const function definition",
        Item::Func(ItemFunc { qualifier: Some(sp_pat![token![inline]]), .. }) => "inline function definition",
        Item::Func(ItemFunc { qualifier: None, .. }) => "exported function definition",
        Item::Script { .. } => "script",
        Item::Meta { .. } => "meta",
        Item::ConstVar { .. } => "const definition",
    }}
}

string_enum! {
    #[derive(Debug, Copy, Clone, PartialEq, Eq, PartialOrd, Ord, Hash)]
    pub enum FuncQualifier {
        /// `entry` block for a texture in ANM.
        #[strum(serialize = "const")] Const,
        #[strum(serialize = "inline")] Inline,
    }
}

string_enum! {
    #[derive(Debug, Copy, Clone, PartialEq, Eq, PartialOrd, Ord, Hash)]
    pub enum MetaKeyword {
        /// `entry` block for a texture in ANM.
        #[strum(serialize = "entry")] Entry,
        #[strum(serialize = "meta")] Meta,
    }
}

// =============================================================================

#[derive(Debug, Clone, PartialEq)]
pub struct Stmt {
    pub node_id: Option<NodeId>,
    pub diff_label: Option<Sp<DiffLabel>>,
    pub kind: StmtKind,
}

/// Difficulty label. `{"ENH"}:`
#[derive(Debug, Clone, PartialEq)]
pub struct DiffLabel {
    /// Cached bitflag form of the difficulty mask.  This may be `None` before
    /// [`crate::passes::resolution::compute_diff_label_masks`] runs.
    pub mask: Option<crate::bitset::BitSet32>,
    pub string: Sp<LitString>,
}

#[derive(Debug, Clone, PartialEq)]
pub enum StmtKind {
    /// Some items are allowed to appear as statements. (`const`s and functions)
    Item(Box<Sp<Item>>),

    /// Unconditional goto.  `goto label @ time;`
    Jump(StmtJumpKind),

    /// Conditional goto.  `if (a == b) goto label @ time;`
    CondJump {
        keyword: Sp<CondKeyword>,
        cond: Sp<Expr>,
        jump: StmtJumpKind,
    },

    /// `return;` or `return expr;`
    Return {
        keyword: TokenSpan,
        value: Option<Sp<Expr>>,
    },

    /// A chain of conditional blocks.  `if (...) { ... } else if (...) { ... } else { ... }`
    CondChain(StmtCondChain),

    /// Unconditional loop.  `loop { ... }`
    Loop {
        loop_id: Option<LoopId>,
        keyword: TokenSpan,
        block: Block,
    },

    /// While loop.  `while (...) { ... }` or `do { ... } while (...);`
    While {
        loop_id: Option<LoopId>,
        while_keyword: TokenSpan,
        do_keyword: Option<TokenSpan>,
        cond: Sp<Expr>,
        block: Block,
    },

    /// Times loop.  `times(n) { ... }`
    Times {
        loop_id: Option<LoopId>,
        keyword: TokenSpan,
        clobber: Option<Sp<Var>>,
        count: Sp<Expr>,
        block: Block,
    },

    /// Expression followed by a semicolon.
    ///
    /// This is primarily for void-type "expressions" like raw instruction
    /// calls (which are grammatically indistinguishable from value-returning
    /// function calls).
    Expr(Sp<Expr>),

    /// Free-standing block.
    Block(Block),

    /// `a = expr;` or `a += expr;`
    Assignment {
        var: Sp<Var>,
        op: Sp<AssignOpKind>,
        value: Sp<Expr>,
    },

    /// Local variable declaration `int a = 20;`. (`const` vars fall under [`Self::Item`] instead)
    Declaration {
        ty_keyword: Sp<TypeKeyword>,
        vars: Vec<Sp<(Sp<Var>, Option<Sp<Expr>>)>>,
    },

    /// An explicit subroutine call. (ECL only)
    ///
    /// Will always have at least one of either the `@` or `async`.
    /// (otherwise, it will fall under `Expr` instead)
    CallSub {
        at_symbol: bool,
        async_: Option<CallAsyncKind>,
        func: Sp<Ident>,
        args: Vec<Sp<Expr>>,
    },

    /// An interrupt label: `interrupt[2]:`.
    InterruptLabel(Sp<Expr>),

    /// An absolute time label: `30:` or `-30:`.
    AbsTimeLabel(Sp<raw::LangInt>),

    /// A relative time label: `+30:`.  This value cannot be negative.
    RelTimeLabel {
        delta: Sp<Expr>,
        // This is used during decompilation ONLY, in order to allow the code formatter to
        // write `//` comments with the total time on these labels without having to perform
        // its own semantic analysis.
        _absolute_time_comment: Option<raw::LangInt>,
    },

    /// A label `label:` that can be jumped to.
    Label(Sp<Ident>),

    /// A virtual statement that marks the end of a variable's lexical scope.
    ///
    /// Blocks are eliminated during early compilation passes, leaving behind these as the only
    /// remaining way of identifying the end of a variable's scope.  They are used during lowering
    /// to determine when to release resources (like registers) held by locals.
    ScopeEnd(DefId),

    /// A virtual statement that completely disappears during compilation.
    ///
    /// This is a trivial statement that doesn't even compile to a `nop();`.
    /// It is inserted at the beginning and end of code blocks in order to help implement some
    /// of the following things:
    ///
    /// * A time label at the end of a block.
    /// * A time label at the beginning of a loop's body.
    ///
    /// Note that these may also appear in the middle of a block in the AST if a transformation
    /// pass has e.g. inlined the contents of one block into another.
    NoInstruction,
}

impl StmtKind {
    pub fn descr(&self) -> &'static str { match self {
        StmtKind::Item(item) => item.descr(),
        StmtKind::Jump(StmtJumpKind::Goto { .. }) => "goto",
        StmtKind::Jump(StmtJumpKind::BreakContinue { .. }) => "loop jump",
        StmtKind::CondJump { jump: StmtJumpKind::Goto { .. }, .. } => "conditional goto",
        StmtKind::CondJump { jump: StmtJumpKind::BreakContinue { .. }, .. } => "conditional loop jump",
        StmtKind::Return { .. } => "return statement",
        StmtKind::CondChain { .. } => "conditional chain",
        StmtKind::Loop { .. } => "loop",
        StmtKind::While { .. } => "while(..)",
        StmtKind::Times { .. } => "times(..)",
        StmtKind::Expr { .. } => "expression statement",
        StmtKind::Block { .. } => "block statement",
        StmtKind::Assignment { .. } => "assignment",
        StmtKind::Declaration { .. } => "var declaration",
        StmtKind::CallSub { .. } => "sub call",
        StmtKind::InterruptLabel { .. } => "interrupt label",
        StmtKind::AbsTimeLabel { .. } => "time label",
        StmtKind::RelTimeLabel { .. } => "time label",
        StmtKind::Label { .. } => "label",
        StmtKind::ScopeEnd { .. } => "<ScopeEnd>",
        StmtKind::NoInstruction { .. } => "<NoInstruction>",
    }}
}

#[derive(Debug, Clone, PartialEq)]
pub enum StmtJumpKind {
    /// The body of a `goto` statement, without the `;`.
    Goto(StmtGoto) ,
    /// A `break` or `continue`.
    BreakContinue {
        keyword: Sp<BreakContinueKeyword>,
        /// This is used to prevent or detect bugs where a `break` or `continue` could somehow
        /// end up referring to the wrong loop after a code transformation.
        loop_id: Option<LoopId>,
    },
}

#[derive(Debug, Clone, PartialEq)]
pub struct StmtGoto {
    pub destination: Sp<Ident>,
    pub time: Option<Sp<raw::LangInt>>,
}

string_enum! {
    #[derive(Debug, Copy, Clone, PartialEq, Eq, PartialOrd, Ord, Hash)]
    pub enum BreakContinueKeyword {
        #[strum(serialize = "break")] Break,
        // `continue` could be implemented in a variety of ways and there could be confusing
        // inconsistencies between loops and while loops.  Hold off on it for now...
        // #[strum(serialize = "continue")] Continue,
    }
}

#[derive(Debug, Clone, PartialEq)]
pub struct StmtCondChain {
    pub cond_blocks: Vec<CondBlock>,
    pub else_block: Option<Block>,
}

impl StmtCondChain {
    pub fn last_block(&self) -> &Block {
        self.else_block.as_ref()
            .unwrap_or_else(|| &self.cond_blocks.last().unwrap().block)
    }
}

#[derive(Debug, Clone, PartialEq)]
pub struct CondBlock {
    pub keyword: Sp<CondKeyword>,
    pub cond: Sp<Expr>,
    pub block: Block,
}

#[derive(Debug, Clone, PartialEq)]
pub enum CallAsyncKind {
    CallAsync,
    CallAsyncId(Box<Sp<Expr>>),
}

string_enum! {
    #[derive(Debug, Copy, Clone, PartialEq, Eq, PartialOrd, Ord, Hash)]
    pub enum CondKeyword {
        #[strum(serialize = "if")] If,
        #[strum(serialize = "unless")] Unless,
    }
}

impl CondKeyword {
    pub fn negate(self) -> Self { match self {
        CondKeyword::If => CondKeyword::Unless,
        CondKeyword::Unless => CondKeyword::If,
    }}
}

// TODO: Parse
pub type DifficultyLabel = String;

string_enum! {
    #[derive(Debug, Copy, Clone, PartialEq, Eq, PartialOrd, Ord, Hash)]
    #[derive(strum::EnumIter)]
    pub enum AssignOpKind {
        #[strum(serialize = "=")] Assign,
        #[strum(serialize = "+=")] Add,
        #[strum(serialize = "-=")] Sub,
        #[strum(serialize = "*=")] Mul,
        #[strum(serialize = "/=")] Div,
        #[strum(serialize = "%=")] Rem,
        #[strum(serialize = "|=")] BitOr,
        #[strum(serialize = "^=")] BitXor,
        #[strum(serialize = "&=")] BitAnd,
        #[strum(serialize = "<<=")] ShiftLeft,
        #[strum(serialize = ">>=")] ShiftRightSigned,
        #[strum(serialize = ">>>=")] ShiftRightUnsigned,
    }
}

impl AssignOpKind {
    pub fn class(self) -> OpClass {
        match self {
            Self::Assign => OpClass::DirectAssignment,
            Self::Add => OpClass::Arithmetic,
            Self::Sub => OpClass::Arithmetic,
            Self::Mul => OpClass::Arithmetic,
            Self::Div => OpClass::Arithmetic,
            Self::Rem => OpClass::Arithmetic,
            Self::BitOr => OpClass::Bitwise,
            Self::BitXor => OpClass::Bitwise,
            Self::BitAnd => OpClass::Bitwise,
            Self::ShiftLeft => OpClass::Shift,
            Self::ShiftRightSigned => OpClass::Shift,
            Self::ShiftRightUnsigned => OpClass::Shift,
        }
    }

    /// Iterate over all assign ops.
    pub fn iter() -> impl Iterator<Item=AssignOpKind> {
        <Self as strum::IntoEnumIterator>::iter()
    }

    pub fn corresponding_binop(self) -> Option<BinOpKind> {
        match self {
            token![=] => None,
            token![+=] => Some(token![+]),
            token![-=] => Some(token![-]),
            token![*=] => Some(token![*]),
            token![/=] => Some(token![/]),
            token![%=] => Some(token![%]),
            token![|=] => Some(token![|]),
            token![^=] => Some(token![^]),
            token![&=] => Some(token![&]),
            token![<<=] => Some(token![<<]),
            token![>>=] => Some(token![>>]),
            token![>>>=] => Some(token![>>>]),
        }
    }
}

/// A braced series of statements, typically written at an increased indentation level.
///
/// Every Block always has at least two [`Stmt`]s, as on creation it is bookended by dummy
/// statements to ensure it has a well-defined start and end time.
#[derive(Debug, Clone, PartialEq)]
pub struct Block(pub Vec<Sp<Stmt>>);

impl Block {
    /// Node ID for looking up e.g. the time label before the first statement in the loop body.
    pub fn start_node_id(&self) -> NodeId { self.first_stmt().node_id.unwrap() }

    /// Node ID for looking up e.g. the time label after the final statement in the loop body.
    pub fn end_node_id(&self) -> NodeId { self.last_stmt().node_id.unwrap() }

    /// Zero-length span at beginning of block interior.
    pub fn start_span(&self) -> Span { self.first_stmt().span.start_span() }

    /// Zero-length span at end of block interior.
    pub fn end_span(&self) -> Span { self.last_stmt().span.end_span() }

    pub fn first_stmt(&self) -> &Sp<Stmt> {
        self.0.get(0).expect("(bug?) unexpected empty block!")
    }

    pub fn last_stmt(&self) -> &Sp<Stmt> {
        self.0.last().expect("(bug?) unexpected empty block!")
    }
}

// =============================================================================

#[derive(Debug, Clone, PartialEq)]
pub enum Expr {
    Ternary {
        cond: Box<Sp<Expr>>,
        question: Sp<()>,
        left: Box<Sp<Expr>>,
        colon: Sp<()>,
        right: Box<Sp<Expr>>,
    },
    BinOp(Box<Sp<Expr>>, Sp<BinOpKind>, Box<Sp<Expr>>),
    UnOp(Sp<UnOpKind>, Box<Sp<Expr>>),
    /// `--` or `++`.
    XcrementOp {
        op: Sp<XcrementOpKind>,
        order: XcrementOpOrder,
        var: Sp<Var>,
    },
    Var(Sp<Var>),
    Call(ExprCall),
    /// (a:b:c:d) syntax.  Always has at least two items.  Items aside from the first may be omitted (None).
    DiffSwitch(ds_util::DiffSwitchVec<Sp<Expr>>),
    LitInt {
        value: raw::LangInt,
        /// A hint to the formatter on how it should write the integer.
<<<<<<< HEAD
        /// (not meaningful when parsing)
=======
        /// (may not necessarily represent the original radix of a parsed token)
>>>>>>> 849a09dd
        format: IntFormat,
    },
    LitFloat { value: raw::LangFloat },
    LitString(LitString),
    LabelProperty {
        label: Sp<Ident>,
        keyword: Sp<LabelPropertyKeyword>
    },
    EnumConst {
        enum_name: Sp<Ident>,
        ident: Sp<ResIdent>,
    },
}

<<<<<<< HEAD

#[derive(Debug, Copy, Clone, PartialEq, Eq, PartialOrd, Ord, Hash)]
pub struct IntFormat {
    pub signed: bool,
    pub radix: IntRadix,
}

impl IntFormat {
    pub const UNSIGNED: IntFormat = IntFormat { signed: false, radix: IntRadix::Dec };
    pub const SIGNED: IntFormat = IntFormat { signed: true, radix: IntRadix::Dec };
    pub const HEX: IntFormat = IntFormat { signed: false, radix: IntRadix::Hex };
    pub const BIN: IntFormat = IntFormat { signed: false, radix: IntRadix::Bin };
    pub const BOOL: IntFormat = IntFormat { signed: true, radix: IntRadix::Bool };
    /// Used to decompile `jmp` in function syntax.
    pub const SIGNED_HEX: IntFormat = IntFormat { signed: true, radix: IntRadix::Hex };
}

#[derive(Debug, Copy, Clone, PartialEq, Eq, PartialOrd, Ord, Hash)]
=======
#[derive(Debug, Copy, Clone, PartialEq, Eq)]
pub struct IntFormat {
    pub unsigned: bool,
    pub radix: IntRadix,
}

#[derive(Debug, Copy, Clone, PartialEq, Eq, PartialOrd, Ord)]
>>>>>>> 849a09dd
pub enum IntRadix {
    /// Display as decimal.
    Dec,
    /// Display as hexadecimal, with an `0x` prefix.
    Hex,
    /// Display as binary, with an `0b` prefix.
    Bin,
    /// Use `true` and `false` if the value is `1` or `0`.  Otherwise, fall back to decimal.
    Bool,
}

impl Expr {
    pub fn int_of_ty(value: i32, ty: value::ScalarType) -> Self { match ty {
        value::ScalarType::Int => value.into(),
        value::ScalarType::Float => (value as f32).into(),
        value::ScalarType::String => panic!("Expr::zero() called on type String"),
    }}
    pub fn descr(&self) -> &'static str { match self {
        Expr::Ternary { .. } => "ternary",
        Expr::BinOp { .. } => "binary operator",
        Expr::UnOp { .. } => "unary operator",
        Expr::XcrementOp { .. } => "in-place operator",
        Expr::Call { .. } => "call expression",
        Expr::DiffSwitch { .. } => "difficulty switch",
        Expr::LitInt { .. } => "literal integer",
        Expr::LabelProperty { .. } => "label property",
        Expr::LitFloat { .. } => "literal float",
        Expr::LitString { .. } => "literal string",
        Expr::EnumConst { .. } => "enum const",
        Expr::Var { .. } => "var expression",
    }}
    pub fn can_lower_to_immediate(&self) -> bool { match self {
        Expr::LabelProperty { .. } => true,
        Expr::LitInt { .. } => true,
        Expr::LitFloat { .. } => true,
        Expr::LitString { .. } => true,
        // FIXME: this just plain feels funny, but it works for the current uses of this function.
        //        There is an integration test to ensure we run into problems if we try to use
        //        this to validate 'const' function args
        Expr::DiffSwitch(cases) => {
            cases.iter().flat_map(|opt| opt.as_ref())
                .all(|case| case.can_lower_to_immediate())
        },
        _ => false,
    }}
}

#[derive(Debug, Clone, PartialEq)]
pub struct ExprCall {
    // note: deliberately called 'name' instead of 'ident' so that you can
    //       match both this and the inner ident without shadowing
    pub name: Sp<CallableName>,
    /// Args beginning with `@` that represent raw pieces of an instruction.
    pub pseudos: Vec<Sp<PseudoArg>>,
    /// Positional args.  One should check [`Self::actually_has_args`] before using this.
    pub args: Vec<Sp<Expr>>,
}

impl ExprCall {
    /// Extract a `@blob` pseudo-arg if one exists.
    pub fn blob(&self) -> Option<&Sp<PseudoArg>> {
        self.pseudos.iter().find(|p| matches!(p.kind.value, token![blob]))
    }

    /// This returns `true` if [`Self::args`] actually represents a list of arguments.
    ///
    /// A counter-example would be a call with `@blob`.  Such a function call will have an
    /// empty argument list, but should not be misinterpreted as a call with 0 arity.
    pub fn actually_has_args(&self) -> bool {
        self.blob().is_none()
    }
}

/// An identifier in a function call.
///
/// Raw instructions (`ins_`) are separately recognized so that they don't have to take part
/// in name resolution.  This makes it easier to use the AST VM [`crate::vm::AstVm`].
#[derive(Debug, Clone, PartialEq)]
pub enum CallableName {
    Normal {
        ident: ResIdent,
        /// This field is `None` until initialized by [`crate::passes::assign_languages`] (after which it may still be `None`).
        ///
        /// It is only here so that name resolution can consider instruction aliases; nothing else should ever need it,
        /// as all useful information can be found through the resolved [`DefId`].
        language_if_ins: Option<LanguageKey>,
    },
    Ins {
        opcode: u16,
        /// This field is `None` until initialized by [`crate::passes::assign_languages`] (after which it is guaranteed to be `Some`).
        /// It exists to help a variety of other passes look up e.g. type info about raw registers.
        ///
        /// Notably, in ECL, some of these may be set to [`InstrLanguage::Timeline`] instead of [`InstrLanguage::ECL`].
        language: Option<LanguageKey>,
    },
}

#[derive(Debug, Clone, PartialEq)]
pub struct Var {
    /// A variable mentioned by name, possibly with a type sigil.
    pub ty_sigil: Option<VarSigil>,
    pub name: VarName,
}

impl VarName {
    /// Construct from the identifier of a local, parameter, or constant. (but NOT a register alias)
    pub fn new_non_reg(ident: ResIdent) -> Self {
        VarName::Normal { ident, language_if_reg: None }
    }

    /// For use internally by the parser on idents that may or may not be register aliases.
    ///
    /// Code outside of the parser should not use this; it should instead use [`Self::new_non_register`] if the
    /// ident is known not to refer to a register, else it should construct one manually with the correct language.
    pub(crate) fn from_parsed_ident(ident: ResIdent) -> Self {
        // for the parser, it is okay to use 'language_if_reg: None' on register aliases because a later pass will fill it in.
        VarName::Normal { ident, language_if_reg: None }
    }

    pub fn is_named(&self) -> bool { match self {
        VarName::Normal { .. } => true,
        VarName::Reg { .. } => false,
    }}

    /// Panic if it's not a normal ident.  This should be safe to call on vars in declarations.
    #[track_caller]
    pub fn expect_ident(&self) -> &ResIdent { match self {
        VarName::Normal { ident, .. } => ident,
        VarName::Reg { .. } => panic!("unexpected register"),
    }}
}

#[derive(Debug, Clone, PartialEq)]
pub enum VarName {
    Normal {
        ident: ResIdent,
        /// This field is `None` until initialized by [`crate::passes::assign_languages`] (after which it may still be `None`).
        ///
        /// It is only here so that name resolution can consider register aliases; nothing else should ever need it,
        /// as all useful information can be found through the resolved [`DefId`].
        language_if_reg: Option<LanguageKey>,
    },
    Reg {
        reg: RegId,
        /// This field is `None` until initialized by [`crate::passes::assign_languages`] (after which it is guaranteed to be `Some`).
        /// It exists to help a variety of other passes look up e.g. type info about raw instructions.
        language: Option<LanguageKey>,
    },
}

string_enum! {
    #[derive(Debug, Copy, Clone, PartialEq, Eq, PartialOrd, Ord, Hash)]
    #[derive(strum::EnumIter)]
    pub enum BinOpKind {
        #[strum(serialize = "+")] Add,
        #[strum(serialize = "-")] Sub,
        #[strum(serialize = "*")] Mul,
        #[strum(serialize = "/")] Div,
        #[strum(serialize = "%")] Rem,
        #[strum(serialize = "==")] Eq,
        #[strum(serialize = "!=")] Ne,
        #[strum(serialize = "<")] Lt,
        #[strum(serialize = "<=")] Le,
        #[strum(serialize = ">")] Gt,
        #[strum(serialize = ">=")] Ge,
        #[strum(serialize = "|")] BitOr,
        #[strum(serialize = "^")] BitXor,
        #[strum(serialize = "&")] BitAnd,
        #[strum(serialize = "||")] LogicOr,
        #[strum(serialize = "&&")] LogicAnd,
        #[strum(serialize = "<<")] ShiftLeft,
        #[strum(serialize = ">>")] ShiftRightSigned,
        #[strum(serialize = ">>>")] ShiftRightUnsigned,
    }
}

impl BinOpKind {
    pub fn class(self) -> OpClass {
        use BinOpKind as B;

        match self {
            B::Add | B::Sub | B::Mul | B::Div | B::Rem => OpClass::Arithmetic,
            B::Eq | B::Ne | B::Lt | B::Le | B::Gt | B::Ge => OpClass::Comparison,
            B::BitOr | B::BitXor | B::BitAnd => OpClass::Bitwise,
            B::LogicOr | B::LogicAnd => OpClass::Logical,
            B::ShiftLeft | B::ShiftRightSigned | B::ShiftRightUnsigned => OpClass::Shift,
        }
    }

    pub fn is_comparison(self) -> bool {
        self.class() == OpClass::Comparison
    }

    /// Iterate over all binops.
    pub fn iter() -> impl Iterator<Item=BinOpKind> {
        <Self as strum::IntoEnumIterator>::iter()
    }

    /// Iterate over the comparison ops.
    pub fn iter_comparison() -> impl Iterator<Item=BinOpKind> {
        Self::iter().filter(|&op| Self::is_comparison(op))
    }

    pub fn negate_comparison(self) -> Option<BinOpKind> { match self {
        token![==] => Some(token![!=]),
        token![!=] => Some(token![==]),
        token![<=] => Some(token![>]),
        token![>=] => Some(token![<]),
        token![<] => Some(token![>=]),
        token![>] => Some(token![<=]),
        _ => None,
    }}
}

string_enum! {
    #[derive(Debug, Copy, Clone, PartialEq, Eq, PartialOrd, Ord, Hash)]
    #[derive(strum::EnumIter)]
    pub enum UnOpKind {
        #[strum(serialize = "!")] Not,
        #[strum(serialize = "-")] Neg,
        #[strum(serialize = "~")] BitNot,
        #[strum(serialize = "sin")] Sin,
        #[strum(serialize = "cos")] Cos,
        #[strum(serialize = "tan")] Tan,
        #[strum(serialize = "asin")] Asin,
        #[strum(serialize = "acos")] Acos,
        #[strum(serialize = "atan")] Atan,
        #[strum(serialize = "sqrt")] Sqrt,
        #[strum(serialize = "$")] EncodeI,
        #[strum(serialize = "%")] EncodeF,
        #[strum(serialize = "int")] CastI,
        #[strum(serialize = "float")] CastF,
    }
}

impl UnOpKind {
    pub fn class(&self) -> OpClass {
        match self {
            UnOpKind::Not => OpClass::Logical,
            UnOpKind::Neg => OpClass::Arithmetic,
            UnOpKind::BitNot => OpClass::Bitwise,
            UnOpKind::Sin => OpClass::FloatMath,
            UnOpKind::Cos => OpClass::FloatMath,
            UnOpKind::Tan => OpClass::FloatMath,
            UnOpKind::Asin => OpClass::FloatMath,
            UnOpKind::Acos => OpClass::FloatMath,
            UnOpKind::Atan => OpClass::FloatMath,
            UnOpKind::Sqrt => OpClass::FloatMath,
            UnOpKind::CastI => OpClass::Cast,
            UnOpKind::CastF => OpClass::Cast,
            UnOpKind::EncodeI => OpClass::TySigil,
            UnOpKind::EncodeF => OpClass::TySigil,
        }
    }

    /// Iterate over all unops.
    pub fn iter() -> impl Iterator<Item=UnOpKind> {
        <Self as strum::IntoEnumIterator>::iter()
    }

    /// Convert the `%` and `$` operators into var sigils.
    pub fn as_ty_sigil(&self) -> Option<VarSigil> {
        match self {
            token![unop $] => Some(token![$]),
            token![unop %] => Some(token![%]),
            _ => None,
        }
    }

    /// Convert the `%`, `$`, `int`, and `float` operators into var sigils.
    pub fn as_ty_sigil_with_auto_cast(&self) -> Option<VarSigil> {
        match self {
            token![unop int] => Some(token![$]),
            token![unop float] => Some(token![%]),
            _ => self.as_ty_sigil(),
        }
    }

    pub fn is_cast_of_type(&self, ty: value::ScalarType) -> bool {
        match (self, ty) {
            (token![unop int], value::ScalarType::Int) => true,
            (token![unop float], value::ScalarType::Float) => true,
            _ => false,
        }
    }
}

string_enum! {
    #[derive(Debug, Copy, Clone, PartialEq, Eq, PartialOrd, Ord, Hash)]
    #[derive(strum::EnumIter)]
    pub enum XcrementOpKind {
        #[strum(serialize="++")] Inc,
        #[strum(serialize="--")] Dec,
    }
}

impl XcrementOpKind {
    /// Iterate over all xcrement ops.
    pub fn iter() -> impl Iterator<Item=XcrementOpKind> {
        <Self as strum::IntoEnumIterator>::iter()
    }
}

#[derive(Debug, Copy, Clone, PartialEq, Eq, PartialOrd, Ord, Hash)]
#[derive(strum::EnumIter)]
pub enum XcrementOpOrder { Pre, Post }

impl XcrementOpOrder {
    /// Iterate over all xcrement orders.
    pub fn iter() -> impl Iterator<Item=XcrementOpOrder> {
        <Self as strum::IntoEnumIterator>::iter()
    }
}

#[derive(Debug, Copy, Clone, PartialEq, Eq, PartialOrd, Ord, Hash)]
pub enum OpClass {
    Arithmetic,
    Comparison,
    Bitwise,
    Shift,
    Logical,
    FloatMath,
    TySigil,
    Cast,
    DirectAssignment,
}

impl OpClass {
    pub fn descr(&self) -> &'static str {
        match self {
            Self::Arithmetic => "arithmetic",
            Self::Comparison => "comparison",
            Self::Bitwise => "bitwise",
            Self::Shift => "shift",
            Self::Logical => "logical",
            Self::FloatMath => "mathematical",
            Self::Cast => "cast",
            Self::TySigil => "sigil",
            Self::DirectAssignment => "direct",
        }
    }
}

#[derive(Debug, Clone, PartialEq)]
pub struct PseudoArg {
    pub at_sign: Sp<()>,
    pub kind: Sp<PseudoArgKind>,
    pub eq_sign: Sp<()>,
    pub value: Sp<Expr>,
}

impl PseudoArg {
    /// Get the span that represents the "heading" of a pseudo arg. (everything but the value)
    pub fn tag_span(&self) -> Span {
        self.at_sign.span.merge(self.eq_sign.span)
    }
}

string_enum! {
    #[derive(Debug, Copy, Clone, PartialEq, Eq, PartialOrd, Ord, Hash)]
    pub enum PseudoArgKind {
        #[strum(serialize = "mask")] Mask,
        #[strum(serialize = "pop")] Pop,
        #[strum(serialize = "blob")] Blob,
        #[strum(serialize = "arg0")] ExtraArg,
        #[strum(serialize = "nargs")] ArgCount,
    }
}

string_enum! {
    #[derive(Debug, Copy, Clone, PartialEq, Eq, PartialOrd, Ord, Hash)]
    pub enum LabelPropertyKeyword {
        #[strum(serialize = "offsetof")] OffsetOf,
        #[strum(serialize = "timeof")] TimeOf,
    }
}

impl From<raw::LangInt> for Expr {
<<<<<<< HEAD
    fn from(value: raw::LangInt) -> Expr { Expr::LitInt { value, format: IntFormat::SIGNED } }
=======
    fn from(value: raw::LangInt) -> Expr { Expr::LitInt { value, format: IntFormat { unsigned: false, radix: IntRadix::Dec } } }
>>>>>>> 849a09dd
}
impl From<raw::LangFloat> for Expr {
    fn from(value: raw::LangFloat) -> Expr { Expr::LitFloat { value } }
}
impl From<String> for Expr {
    fn from(string: String) -> Expr { Expr::LitString(LitString { string }) }
}

impl From<Sp<raw::LangInt>> for Sp<Expr> {
    fn from(num: Sp<raw::LangInt>) -> Sp<Expr> { sp!(num.span => Expr::from(num.value)) }
}
impl From<Sp<raw::LangFloat>> for Sp<Expr> {
    fn from(num: Sp<raw::LangFloat>) -> Sp<Expr> { sp!(num.span => Expr::from(num.value)) }
}
impl From<Sp<Var>> for Sp<Expr> {
    fn from(var: Sp<Var>) -> Sp<Expr> { sp!(var.span => Expr::Var(var)) }
}
impl From<Sp<String>> for Sp<Expr> {
    fn from(string: Sp<String>) -> Sp<Expr> { sp!(string.span => Expr::from(string.value)) }
}

// =============================================================================

string_enum! {
    #[derive(Debug, Copy, Clone, PartialEq, Eq, PartialOrd, Ord, Hash)]
    pub enum TypeKeyword {
        #[strum(serialize = "int")] Int,
        #[strum(serialize = "float")] Float,
        #[strum(serialize = "string")] String,
        #[strum(serialize = "var")] Var,
        #[strum(serialize = "void")] Void,
    }
}

impl TypeKeyword {
    /// Get the type, when used on a keyword that comes from a [`Var`].
    pub fn var_ty(self) -> value::VarType {
        match self {
            TypeKeyword::Int => value::ScalarType::Int.into(),
            TypeKeyword::Float => value::ScalarType::Float.into(),
            TypeKeyword::String => value::ScalarType::String.into(),
            TypeKeyword::Var => value::VarType::Untyped { explicit: false },
            TypeKeyword::Void => unreachable!("void var"),
        }
    }

    /// Get the type, when used on a keyword for a return type.
    pub fn expr_ty(self) -> value::ExprType {
        match self {
            TypeKeyword::Int => value::ScalarType::Int.into(),
            TypeKeyword::Float => value::ScalarType::Float.into(),
            TypeKeyword::String => value::ScalarType::String.into(),
            TypeKeyword::Void => value::ExprType::Void,
            TypeKeyword::Var => unreachable!("var return type"),
        }
    }
}

impl From<value::ScalarType> for TypeKeyword {
    fn from(ty: value::ScalarType) -> Self { match ty {
        value::ScalarType::Int => Self::Int,
        value::ScalarType::Float => Self::Float,
        value::ScalarType::String => Self::String,
    }}
}

impl From<value::VarType> for TypeKeyword {
    fn from(ty: value::VarType) -> Self { match ty {
        value::VarType::Typed(ty) => ty.into(),
        value::VarType::Untyped { .. } => Self::Var,
    }}
}

impl From<value::ExprType> for TypeKeyword {
    fn from(ty: value::ExprType) -> Self { match ty {
        value::ExprType::Value(ty) => ty.into(),
        value::ExprType::Void => Self::Void,
    }}
}

string_enum! {
    /// A type sigil on a variable.
    #[derive(Debug, Copy, Clone, PartialEq, Eq, PartialOrd, Ord, Hash)]
    #[derive(enum_map::Enum)]
    pub enum VarSigil {
        #[strum(serialize = "$")] Int,
        #[strum(serialize = "%")] Float,
    }
}

impl VarSigil {
    pub fn from_ty(x: value::ScalarType) -> Option<VarSigil> {
        match x {
            value::ScalarType::Int => Some(VarSigil::Int),
            value::ScalarType::Float => Some(VarSigil::Float),
            value::ScalarType::String => None,
        }
    }
}

impl From<VarSigil> for value::ScalarType {
    fn from(x: VarSigil) -> value::ScalarType {
        match x {
            VarSigil::Int => value::ScalarType::Int,
            VarSigil::Float => value::ScalarType::Float,
        }
    }
}

/// A string literal.
#[derive(Debug, Clone, PartialEq, Eq, PartialOrd, Ord, Hash)]
pub struct LitString {
    pub string: String,
}

impl From<String> for LitString {
    fn from(string: String) -> Self { LitString { string } }
}

impl From<&str> for LitString {
    fn from(str: &str) -> Self { LitString { string: str.to_owned() } }
}

// =============================================================================

impl std::fmt::Display for CallableName {
    fn fmt(&self, f: &mut fmt::Formatter) -> fmt::Result {
        match self {
            CallableName::Normal { ident, language_if_ins: _ } => fmt::Display::fmt(ident, f),
            CallableName::Ins { opcode, language: _ } => write!(f, "ins_{}", opcode),
        }
    }
}

// =============================================================================

/// Trait for using [`Visit`] and [`VisitMut`] in a generic context.
///
/// The methods on this trait very simply just statically dispatch to the appropriate method
/// on those other traits.  E.g. if the node is an [`Item`] then [`Visitable::visit_with`] will
/// call the [`Visit::visit_item`] method, and etc.
///
/// The public API for most passes in [`crate::passes`] is a function with a bound on this trait,
/// because this is a lot nicer than directly exposing the visitors.  In particular, it saves the
/// caller from needing to import traits, or from having to worry about whether the visitor has a
/// method that they need to call in order to find out if an error occurred.
///
/// Note: For [`Block`], this specifically dispatches to [`Visit::visit_root_block`].
pub trait Visitable {
    /// Calls the method of [`Visit`] appropriate to this type, e.g. [`Visit::visit_expr`]
    /// if `Self` is an `Expr`.
    fn visit_with<V: Visit>(&self, f: &mut V);

    /// Calls the method of [`VisitMut`] appropriate to this type, e.g. [`VisitMut::visit_expr`]
    /// if `Self` is an `Expr`.
    fn visit_mut_with<V: VisitMut>(&mut self, f: &mut V);
}

macro_rules! generate_visitor_stuff {
    ($Visit:ident, Visitable::$visit:ident $(,$mut:tt)?) => {
        /// Recursive AST traversal trait.
        pub trait $Visit {
            fn visit_file(&mut self, e: & $($mut)? ScriptFile) { walk_file(self, e) }
            fn visit_item(&mut self, e: & $($mut)? Sp<Item>) { walk_item(self, e) }
            /// This is called only on the outermost blocks of each function.
            ///
            /// Overriding this is useful for things that need to know the full contents of a function
            /// (e.g. things that deal with labels). It also lets the visitor know if it is about to
            /// enter a nested function (if those ever become a thing).
            ///
            /// The implementation of [`Visitable`] for [`Block`] calls this instead of [`Self::visit_block`].
            /// The reasoning behind this is that any visitor which does override [`Self::visit_root_block`] is
            /// likely to only ever be used on blocks that do in fact represent a full function body.
            ///
            /// The default definition simply delegates to [`Self::visit_block`].
            fn visit_root_block(&mut self, e: & $($mut)? Block) { self.visit_block(e) }
            fn visit_block(&mut self, e: & $($mut)? Block) { walk_block(self, e) }
            fn visit_stmt(&mut self, e: & $($mut)? Sp<Stmt>) { walk_stmt(self, e) }
            fn visit_jump(&mut self, e: & $($mut)? StmtJumpKind) { walk_jump(self, e) }
            fn visit_expr(&mut self, e: & $($mut)? Sp<Expr>) { walk_expr(self, e) }
            /// Called on expressions that appear in conditions for e.g. `if`/`while`.
            ///
            /// The default definition simply delegates to [`Self::visit_expr`].
            fn visit_cond(&mut self, e: & $($mut)? Sp<Expr>) { self.visit_expr(e) }
            fn visit_var(&mut self, e: & $($mut)? Sp<Var>) { walk_var(self, e) }
            fn visit_callable_name(&mut self, e: & $($mut)? Sp<CallableName>) { walk_callable_name(self, e) }
            fn visit_meta(&mut self, e: & $($mut)? Sp<meta::Meta>) { walk_meta(self, e) }
            fn visit_res_ident(&mut self, _: & $($mut)? ResIdent) { }
            fn visit_node_id(&mut self, _: & $($mut)? Option<NodeId>) { }
            // this is factored out like this because otherwise the caller would have to repeat
            // the logic for matching over the different loop types.
            /// Called immediately before [`Self::visit_block`] on a loop or switch body.
            fn visit_loop_begin(&mut self, _: & $($mut)? Option<LoopId>) { }
            /// Called immediately after [`Self::visit_block`] on a loop or switch body.
            fn visit_loop_end(&mut self, _: & $($mut)? Option<LoopId>) { }
        }

        pub fn walk_file<V>(v: &mut V, x: & $($mut)? ScriptFile)
        where V: ?Sized + $Visit,
        {
            for item in & $($mut)? x.items {
                v.visit_item(item)
            }
        }

        pub fn walk_item<V>(v: &mut V, x: & $($mut)? Sp<Item>)
        where V: ?Sized + $Visit,
        {
            match & $($mut)? x.value {
                Item::Func(ItemFunc {
                    code, qualifier: _, ty_keyword: _, ident, params,
                }) => {
                    v.visit_res_ident(ident);
                    if let Some(code) = code {
                        v.visit_root_block(code);
                    }

                    for sp_pat!(FuncParam { ident, ty_keyword: _, qualifier: _ }) in params {
                        if let Some(ident) = ident {
                            v.visit_res_ident(ident);
                        }
                    }
                },
                Item::Script { keyword: _, number: _, ident: _, code } => {
                    v.visit_root_block(code);
                },
                Item::Meta { keyword: _, fields } => {
                    walk_meta_fields(v, fields);
                },
                Item::ConstVar { ty_keyword: _, vars } => {
                    for sp_pat![(var, expr)] in vars {
                        v.visit_var(var);
                        v.visit_expr(expr);
                    }
                },
            }
        }

        pub fn walk_meta<V>(v: &mut V, x: & $($mut)? Sp<meta::Meta>)
        where V: ?Sized + $Visit,
        {
            match & $($mut)? x.value {
                meta::Meta::Scalar(expr) => {
                    v.visit_expr(expr);
                },
                meta::Meta::Array(array) => {
                    for value in array {
                        v.visit_meta(value);
                    }
                },
                meta::Meta::Object(fields) => {
                    walk_meta_fields(v, fields);
                },
                meta::Meta::Variant { name: _, fields } => {
                    walk_meta_fields(v, fields);
                },
            }
        }

        fn walk_meta_fields<V>(v: &mut V, x: & $($mut)? Sp<meta::Fields>)
        where V: ?Sized + $Visit,
        {
            for (_key, value) in & $($mut)? x.value {
                v.visit_meta(value);
            }
        }

        pub fn walk_block<V>(v: &mut V, x: & $($mut)? Block)
        where V: ?Sized + $Visit,
        {
            for stmt in & $($mut)? x.0 {
                v.visit_stmt(stmt);
            }
        }

        pub fn walk_stmt<V>(v: &mut V, x: & $($mut)? Sp<Stmt>)
        where V: ?Sized + $Visit,
        {
            let Stmt { node_id, kind, diff_label } = & $($mut)? x.value;

            v.visit_node_id(node_id);

            if let Some(diff_label) = diff_label {
                let DiffLabel { string, mask: _ } = & $($mut)? diff_label.value;
                let _: Sp<LitString> = *string;
            }

            match kind {
                StmtKind::Item(item) => v.visit_item(item),
                StmtKind::Jump(goto) => {
                    v.visit_jump(goto);
                },
                StmtKind::Return { value, keyword: _ } => {
                    if let Some(value) = value {
                        v.visit_expr(value);
                    }
                },
                StmtKind::Loop { block, keyword: _, loop_id } => {
                    v.visit_loop_begin(loop_id);
                    v.visit_block(block);
                    v.visit_loop_end(loop_id);
                },
                StmtKind::CondJump { cond, jump, keyword: _ } => {
                    v.visit_cond(cond);
                    v.visit_jump(jump);
                },
                StmtKind::CondChain(chain) => {
                    let StmtCondChain { cond_blocks, else_block } = chain;
                    for CondBlock { cond, block, keyword: _ } in cond_blocks {
                        v.visit_cond(cond);
                        v.visit_block(block);
                    }
                    if let Some(block) = else_block {
                        v.visit_block(block);
                    }
                },
                StmtKind::While { do_keyword: Some(_), while_keyword: _, loop_id, cond, block } => {
                    v.visit_cond(cond);
                    v.visit_loop_begin(loop_id);
                    v.visit_block(block);
                    v.visit_loop_end(loop_id);
                },
                StmtKind::While { do_keyword: None, while_keyword: _, loop_id, cond, block } => {
                    v.visit_loop_begin(loop_id);
                    v.visit_block(block);
                    v.visit_loop_end(loop_id);
                    v.visit_cond(cond);
                },
                StmtKind::Times { clobber, count, block, loop_id, keyword: _ } => {
                    if let Some(clobber) = clobber {
                        v.visit_var(clobber);
                    }
                    v.visit_expr(count);
                    v.visit_loop_begin(loop_id);
                    v.visit_block(block);
                    v.visit_loop_end(loop_id);
                },
                StmtKind::Expr(e) => {
                    v.visit_expr(e);
                },
                StmtKind::Block(block) => {
                    v.visit_block(block);
                },
                StmtKind::Assignment { var, op: _, value } => {
                    v.visit_var(var);
                    v.visit_expr(value);
                },
                StmtKind::Declaration { ty_keyword: _, vars } => {
                    for sp_pat![(var, value)] in vars {
                        v.visit_var(var);
                        if let Some(value) = value {
                            v.visit_expr(value);
                        }
                    }
                },
                StmtKind::CallSub { at_symbol: _, async_: _, func: _, args } => {
                    for arg in args {
                        v.visit_expr(arg);
                    }
                },
                StmtKind::Label(_) => {},
                StmtKind::InterruptLabel(expr) => {
                    v.visit_expr(expr);
                },
                StmtKind::AbsTimeLabel { .. } => {},
                StmtKind::RelTimeLabel { delta, _absolute_time_comment: _ } => {
                    v.visit_expr(delta);
                },
                StmtKind::ScopeEnd(_) => {},
                StmtKind::NoInstruction => {},
            }
        }

        pub fn walk_jump<V>(_: &mut V, e: & $($mut)? StmtJumpKind)
        where V: ?Sized + $Visit,
        {
            match e {
                StmtJumpKind::Goto(StmtGoto { destination, time }) => {
                    let _: Option<Sp<raw::LangInt>> = *time;
                    let _: Sp<Ident> = *destination;
                },
                StmtJumpKind::BreakContinue { keyword: _, loop_id: _ } => {},
            }
        }

        pub fn walk_expr<V>(v: &mut V, e: & $($mut)? Sp<Expr>)
        where V: ?Sized + $Visit,
        {
            match & $($mut)? e.value {
                Expr::Ternary { cond, left, right, question: _, colon: _ } => {
                    v.visit_expr(cond);
                    v.visit_expr(left);
                    v.visit_expr(right);
                },
                Expr::BinOp(a, _op, b) => {
                    v.visit_expr(a);
                    v.visit_expr(b);
                },
                Expr::DiffSwitch(cases) => {
                    for case in cases {
                        if let Some(case) = case {
                            v.visit_expr(case);
                        }
                    }
                },
                Expr::Call(ExprCall { name, args, pseudos }) => {
                    v.visit_callable_name(name);
                    for sp_pat![PseudoArg { value, kind: _, at_sign: _, eq_sign: _ }] in pseudos {
                        v.visit_expr(value);
                    }
                    for arg in args {
                        v.visit_expr(arg);
                    }
                },
                Expr::UnOp(_op, x) => v.visit_expr(x),
                Expr::XcrementOp { op: _, order: _, var } => {
                    v.visit_var(var);
                },
                Expr::LitInt { value: _, format: _ } => {},
                Expr::LitFloat { value: _ } => {},
                Expr::LitString(_s) => {},
                Expr::LabelProperty { .. } => {},
                Expr::EnumConst { enum_name: _, ident } => {
                    v.visit_res_ident(ident);
                },
                Expr::Var(var) => v.visit_var(var),
            }
        }

        pub fn walk_callable_name<V>(v: &mut V, x: & $($mut)? Sp<CallableName>)
        where V: ?Sized + $Visit,
        {
            match & $($mut)? x.value {
                CallableName::Normal { language_if_ins: _, ident } => v.visit_res_ident(ident),
                CallableName::Ins { language: _, opcode: _ } => {},
            }
        }

        pub fn walk_var<V>(v: &mut V, x: & $($mut)? Sp<Var>)
        where V: ?Sized + $Visit,
        {
            let Var { name, ty_sigil: _ } = & $($mut)? x.value;
            match name {
                VarName::Normal { language_if_reg: _, ident } => v.visit_res_ident(ident),
                VarName::Reg { language: _, reg: _ } => {},
            }
        }
    };
}

macro_rules! impl_visitable {
    ($Node:ty, $visit_node:ident) => {
        impl Visitable for $Node {
            fn visit_with<V: Visit>(&self, v: &mut V) { <V as Visit>::$visit_node(v, self) }
            fn visit_mut_with<V: VisitMut>(&mut self, v: &mut V) { <V as VisitMut>::$visit_node(v, self) }
        }
    }
}

// * Sp<A> always has an impl so that `A: Parse, Sp<A>: Visitable` bounds work
// * If A's Visit method takes no span then `A` also implements Visitable,
//   as it will probably be needed.  (since this suggests that A can appear
//   in the AST with no span)
// * Some types might not implement this despite having a visit method,
//   if it seems unlikely that they'd ever be used as a top-level AST construct.
impl_visitable!(ScriptFile, visit_file);
impl_visitable!(Sp<ScriptFile>, visit_file);
impl_visitable!(Sp<Item>, visit_item);
impl_visitable!(Sp<Meta>, visit_meta);
impl_visitable!(Block, visit_root_block);
impl_visitable!(Sp<Block>, visit_root_block);
impl_visitable!(Sp<Stmt>, visit_stmt);
impl_visitable!(Sp<Expr>, visit_expr);

// used by AstVm to gather time labels
impl Visitable for [Sp<Stmt>] {
    fn visit_with<V: Visit>(&self, v: &mut V) {
        self.iter().for_each(|stmt| <V as Visit>::visit_stmt(v, stmt))
    }
    fn visit_mut_with<V: VisitMut>(&mut self, v: &mut V) {
        self.iter_mut().for_each(|stmt| <V as VisitMut>::visit_stmt(v, stmt))
    }
}

mod mut_ {
    use super::*;
    generate_visitor_stuff!(VisitMut, Visitable::visit_mut, mut);
}
pub use self::mut_::{
    VisitMut,
    walk_block as walk_block_mut,
    walk_callable_name as walk_callable_name_mut,
    walk_expr as walk_expr_mut,
    walk_file as walk_file_mut,
    walk_item as walk_item_mut,
    walk_jump as walk_jump_mut,
    walk_meta as walk_meta_mut,
    walk_stmt as walk_stmt_mut,
    walk_var as walk_var_mut,
};
mod ref_ {
    use super::*;
    generate_visitor_stuff!(Visit, Visitable::visit);
}
pub use self::ref_::{
    Visit, walk_block, walk_callable_name, walk_expr, walk_file, walk_item, walk_jump, walk_meta, walk_stmt,
    walk_var,
};<|MERGE_RESOLUTION|>--- conflicted
+++ resolved
@@ -454,11 +454,10 @@
     LitInt {
         value: raw::LangInt,
         /// A hint to the formatter on how it should write the integer.
-<<<<<<< HEAD
-        /// (not meaningful when parsing)
-=======
-        /// (may not necessarily represent the original radix of a parsed token)
->>>>>>> 849a09dd
+        ///
+        /// (not meaningful/left as default when parsing source code;
+        /// if you want an integer in a diagnostic to appear as it was written,
+        /// consider labeling its span in the message instead)
         format: IntFormat,
     },
     LitFloat { value: raw::LangFloat },
@@ -473,7 +472,6 @@
     },
 }
 
-<<<<<<< HEAD
 
 #[derive(Debug, Copy, Clone, PartialEq, Eq, PartialOrd, Ord, Hash)]
 pub struct IntFormat {
@@ -492,15 +490,6 @@
 }
 
 #[derive(Debug, Copy, Clone, PartialEq, Eq, PartialOrd, Ord, Hash)]
-=======
-#[derive(Debug, Copy, Clone, PartialEq, Eq)]
-pub struct IntFormat {
-    pub unsigned: bool,
-    pub radix: IntRadix,
-}
-
-#[derive(Debug, Copy, Clone, PartialEq, Eq, PartialOrd, Ord)]
->>>>>>> 849a09dd
 pub enum IntRadix {
     /// Display as decimal.
     Dec,
@@ -879,11 +868,7 @@
 }
 
 impl From<raw::LangInt> for Expr {
-<<<<<<< HEAD
     fn from(value: raw::LangInt) -> Expr { Expr::LitInt { value, format: IntFormat::SIGNED } }
-=======
-    fn from(value: raw::LangInt) -> Expr { Expr::LitInt { value, format: IntFormat { unsigned: false, radix: IntRadix::Dec } } }
->>>>>>> 849a09dd
 }
 impl From<raw::LangFloat> for Expr {
     fn from(value: raw::LangFloat) -> Expr { Expr::LitFloat { value } }
